--- conflicted
+++ resolved
@@ -304,14 +304,14 @@
     }
 }
 
-<<<<<<< HEAD
 // since kernel 5.2
 pub(crate) fn bpf_map_freeze(fd: RawFd) -> SysResult {
     let mut attr = unsafe { mem::zeroed::<bpf_attr>() };
     let u = unsafe { &mut attr.__bindgen_anon_2 };
     u.map_fd = fd as u32;
     sys_bpf(bpf_cmd::BPF_MAP_FREEZE, &attr)
-=======
+}
+
 pub(crate) fn bpf_map_get_fd_by_id(map_id: u32) -> Result<RawFd, io::Error> {
     let mut attr = unsafe { mem::zeroed::<bpf_attr>() };
 
@@ -321,7 +321,6 @@
         Ok(v) => Ok(v as RawFd),
         Err((_, err)) => Err(err),
     }
->>>>>>> 0ebee15a
 }
 
 // since kernel 5.7
