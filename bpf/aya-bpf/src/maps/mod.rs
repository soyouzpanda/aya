--- conflicted
+++ resolved
@@ -6,15 +6,11 @@
 }
 
 pub mod array;
-<<<<<<< HEAD
 pub mod bloom_filter;
 pub mod hash_map;
 pub mod lpm_trie;
-=======
 pub mod array_of_maps;
-pub mod hash_map;
 pub mod hash_of_maps;
->>>>>>> 0ebee15a
 pub mod per_cpu_array;
 pub mod perf;
 pub mod program_array;
@@ -25,15 +21,11 @@
 pub mod stack_trace;
 
 pub use array::Array;
-<<<<<<< HEAD
 pub use bloom_filter::BloomFilter;
 pub use hash_map::{HashMap, LruHashMap, LruPerCpuHashMap, PerCpuHashMap};
 pub use lpm_trie::LpmTrie;
-=======
 pub use array_of_maps::ArrayOfMaps;
-pub use hash_map::HashMap;
 pub use hash_of_maps::HashOfMaps;
->>>>>>> 0ebee15a
 pub use per_cpu_array::PerCpuArray;
 pub use perf::{PerfEventArray, PerfEventByteArray};
 pub use program_array::ProgramArray;
